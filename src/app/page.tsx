"use client";

import { useState } from "react";
import FolderSelector from "@/components/folder-selector";
import ModelSelector from "@/components/model-selector";
<<<<<<< HEAD
import SessionStarter from "@/components/session-starter";
import SessionDashboard from "@/components/session-dashboard";

type AppState = "folder-selection" | "model-selection" | "session-ready" | "session-running";

interface SessionData {
  sessionId: string;
  port: number;
  folder: string;
  model: string;
}
=======
>>>>>>> 50fd035c

export default function Home() {
  const [appState, setAppState] = useState<AppState>("folder-selection");
  const [selectedFolder, setSelectedFolder] = useState<string | null>(null);
  const [selectedModel, setSelectedModel] = useState<string | null>(null);
<<<<<<< HEAD
  const [sessionData, setSessionData] = useState<SessionData | null>(null);

  const handleFolderSelect = (path: string) => {
    setSelectedFolder(path);
    setAppState("model-selection");
=======

  const handleFolderSelect = (path: string) => {
    setSelectedFolder(path);
    setSelectedModel(null); // Reset model selection when folder changes
>>>>>>> 50fd035c
  };

  const handleModelSelect = (model: string) => {
    setSelectedModel(model);
<<<<<<< HEAD
    setAppState("session-ready");
  };

  const handleSessionStart = (data: { sessionId: string; port: number }) => {
    setSessionData({
      sessionId: data.sessionId,
      port: data.port,
      folder: selectedFolder!,
      model: selectedModel!,
    });
    setAppState("session-running");
  };

  const handleSessionStop = () => {
    setSessionData(null);
    setAppState("folder-selection");
    setSelectedFolder(null);
    setSelectedModel(null);
  };

  const handleBackToFolderSelection = () => {
    setAppState("folder-selection");
    setSelectedFolder(null);
    setSelectedModel(null);
  };

  const handleBackToModelSelection = () => {
    setAppState("model-selection");
    setSelectedModel(null);
=======
>>>>>>> 50fd035c
  };

  return (
    <div className="min-h-screen bg-gray-50 dark:bg-gray-900 py-8">
      <div className="container mx-auto px-4">
        <div className="text-center mb-8">
          <h1 className="text-4xl font-bold text-gray-900 dark:text-white mb-2">
            OpenCode Dashboard
          </h1>
          <p className="text-lg text-gray-600 dark:text-gray-300">
            {appState === "folder-selection" && "Select a folder from your filesystem to get started"}
            {appState === "model-selection" && "Choose an AI model for your OpenCode session"}
            {appState === "session-ready" && "Ready to start your OpenCode session"}
            {appState === "session-running" && "Your OpenCode session is running"}
          </p>
        </div>

        {/* Progress indicator */}
        <div className="max-w-2xl mx-auto mb-8">
          <div className="flex items-center justify-center space-x-4">
            <div className={`flex items-center ${appState !== "folder-selection" ? "text-green-600" : "text-blue-600"}`}>
              <div className={`w-8 h-8 rounded-full flex items-center justify-center text-white text-sm font-bold ${
                appState !== "folder-selection" ? "bg-green-500" : "bg-blue-500"
              }`}>
                1
              </div>
              <span className="ml-2 text-sm font-medium">Folder</span>
            </div>
            
            <div className={`w-8 h-0.5 ${appState === "model-selection" || appState === "session-ready" || appState === "session-running" ? "bg-green-500" : "bg-gray-300"}`}></div>
            
            <div className={`flex items-center ${
              appState === "session-ready" || appState === "session-running" ? "text-green-600" : 
              appState === "model-selection" ? "text-blue-600" : "text-gray-400"
            }`}>
              <div className={`w-8 h-8 rounded-full flex items-center justify-center text-white text-sm font-bold ${
                appState === "session-ready" || appState === "session-running" ? "bg-green-500" :
                appState === "model-selection" ? "bg-blue-500" : "bg-gray-300"
              }`}>
                2
              </div>
              <span className="ml-2 text-sm font-medium">Model</span>
            </div>
            
            <div className={`w-8 h-0.5 ${appState === "session-running" ? "bg-green-500" : "bg-gray-300"}`}></div>
            
            <div className={`flex items-center ${appState === "session-running" ? "text-green-600" : "text-gray-400"}`}>
              <div className={`w-8 h-8 rounded-full flex items-center justify-center text-white text-sm font-bold ${
                appState === "session-running" ? "bg-green-500" : "bg-gray-300"
              }`}>
                3
              </div>
              <span className="ml-2 text-sm font-medium">Session</span>
            </div>
          </div>
        </div>

        {/* Main content based on app state */}
        {appState === "folder-selection" && (
          <FolderSelector onFolderSelect={handleFolderSelect} />
<<<<<<< HEAD
        )}

        {appState === "model-selection" && (
          <div className="space-y-4">
            <ModelSelector onModelSelect={handleModelSelect} />
            <div className="text-center">
              <button
                onClick={handleBackToFolderSelection}
                className="px-4 py-2 text-blue-600 hover:text-blue-800 text-sm"
              >
                ← Back to folder selection
              </button>
=======
        ) : !selectedModel ? (
          <div className="space-y-6">
            <div className="max-w-2xl mx-auto p-6 bg-white dark:bg-gray-800 rounded-lg shadow-lg">
              <div className="text-center">
                <h2 className="text-2xl font-bold text-gray-900 dark:text-white mb-4">
                  Folder Selected!
                </h2>
                <div className="p-4 bg-green-100 dark:bg-green-900/20 border border-green-300 dark:border-green-700 rounded mb-4">
                  <p className="text-green-800 dark:text-green-300 font-mono text-sm">
                    {selectedFolder}
                  </p>
                </div>
                <button
                  onClick={() => setSelectedFolder(null)}
                  className="px-4 py-2 bg-blue-500 text-white rounded hover:bg-blue-600 transition-colors"
                >
                  Select Different Folder
                </button>
              </div>
            </div>
            <ModelSelector 
              folderPath={selectedFolder} 
              onModelSelect={handleModelSelect} 
            />
          </div>
        ) : (
          <div className="max-w-2xl mx-auto p-6 bg-white dark:bg-gray-800 rounded-lg shadow-lg">
            <div className="text-center">
              <h2 className="text-2xl font-bold text-gray-900 dark:text-white mb-4">
                Ready to Start!
              </h2>
              <div className="space-y-4">
                <div className="p-4 bg-green-100 dark:bg-green-900/20 border border-green-300 dark:border-green-700 rounded">
                  <p className="text-green-800 dark:text-green-300 font-mono text-sm">
                    Folder: {selectedFolder}
                  </p>
                </div>
                <div className="p-4 bg-blue-100 dark:bg-blue-900/20 border border-blue-300 dark:border-blue-700 rounded">
                  <p className="text-blue-800 dark:text-blue-300 font-mono text-sm">
                    Model: {selectedModel}
                  </p>
                </div>
              </div>
              <div className="flex gap-2 justify-center mt-6">
                <button
                  onClick={() => setSelectedModel(null)}
                  className="px-4 py-2 bg-gray-500 text-white rounded hover:bg-gray-600 transition-colors"
                >
                  Change Model
                </button>
                <button
                  onClick={() => setSelectedFolder(null)}
                  className="px-4 py-2 bg-blue-500 text-white rounded hover:bg-blue-600 transition-colors"
                >
                  Change Folder
                </button>
              </div>
>>>>>>> 50fd035c
            </div>
          </div>
        )}

        {appState === "session-ready" && selectedFolder && selectedModel && (
          <div className="space-y-4">
            <SessionStarter
              folder={selectedFolder}
              model={selectedModel}
              onSessionStart={handleSessionStart}
            />
            <div className="text-center">
              <button
                onClick={handleBackToModelSelection}
                className="px-4 py-2 text-blue-600 hover:text-blue-800 text-sm"
              >
                ← Back to model selection
              </button>
            </div>
          </div>
        )}

        {appState === "session-running" && sessionData && (
          <SessionDashboard
            sessionData={sessionData}
            onSessionStop={handleSessionStop}
          />
        )}
      </div>
    </div>
  );
}<|MERGE_RESOLUTION|>--- conflicted
+++ resolved
@@ -3,7 +3,6 @@
 import { useState } from "react";
 import FolderSelector from "@/components/folder-selector";
 import ModelSelector from "@/components/model-selector";
-<<<<<<< HEAD
 import SessionStarter from "@/components/session-starter";
 import SessionDashboard from "@/components/session-dashboard";
 
@@ -15,30 +14,21 @@
   folder: string;
   model: string;
 }
-=======
->>>>>>> 50fd035c
 
 export default function Home() {
   const [appState, setAppState] = useState<AppState>("folder-selection");
   const [selectedFolder, setSelectedFolder] = useState<string | null>(null);
   const [selectedModel, setSelectedModel] = useState<string | null>(null);
-<<<<<<< HEAD
   const [sessionData, setSessionData] = useState<SessionData | null>(null);
 
   const handleFolderSelect = (path: string) => {
     setSelectedFolder(path);
+    setSelectedModel(null); // Reset model selection when folder changes
     setAppState("model-selection");
-=======
-
-  const handleFolderSelect = (path: string) => {
-    setSelectedFolder(path);
-    setSelectedModel(null); // Reset model selection when folder changes
->>>>>>> 50fd035c
   };
 
   const handleModelSelect = (model: string) => {
     setSelectedModel(model);
-<<<<<<< HEAD
     setAppState("session-ready");
   };
 
@@ -68,8 +58,6 @@
   const handleBackToModelSelection = () => {
     setAppState("model-selection");
     setSelectedModel(null);
-=======
->>>>>>> 50fd035c
   };
 
   return (
@@ -130,21 +118,9 @@
         {/* Main content based on app state */}
         {appState === "folder-selection" && (
           <FolderSelector onFolderSelect={handleFolderSelect} />
-<<<<<<< HEAD
         )}
 
-        {appState === "model-selection" && (
-          <div className="space-y-4">
-            <ModelSelector onModelSelect={handleModelSelect} />
-            <div className="text-center">
-              <button
-                onClick={handleBackToFolderSelection}
-                className="px-4 py-2 text-blue-600 hover:text-blue-800 text-sm"
-              >
-                ← Back to folder selection
-              </button>
-=======
-        ) : !selectedModel ? (
+        {appState === "model-selection" && selectedFolder && (
           <div className="space-y-6">
             <div className="max-w-2xl mx-auto p-6 bg-white dark:bg-gray-800 rounded-lg shadow-lg">
               <div className="text-center">
@@ -157,7 +133,7 @@
                   </p>
                 </div>
                 <button
-                  onClick={() => setSelectedFolder(null)}
+                  onClick={handleBackToFolderSelection}
                   className="px-4 py-2 bg-blue-500 text-white rounded hover:bg-blue-600 transition-colors"
                 >
                   Select Different Folder
@@ -168,41 +144,6 @@
               folderPath={selectedFolder} 
               onModelSelect={handleModelSelect} 
             />
-          </div>
-        ) : (
-          <div className="max-w-2xl mx-auto p-6 bg-white dark:bg-gray-800 rounded-lg shadow-lg">
-            <div className="text-center">
-              <h2 className="text-2xl font-bold text-gray-900 dark:text-white mb-4">
-                Ready to Start!
-              </h2>
-              <div className="space-y-4">
-                <div className="p-4 bg-green-100 dark:bg-green-900/20 border border-green-300 dark:border-green-700 rounded">
-                  <p className="text-green-800 dark:text-green-300 font-mono text-sm">
-                    Folder: {selectedFolder}
-                  </p>
-                </div>
-                <div className="p-4 bg-blue-100 dark:bg-blue-900/20 border border-blue-300 dark:border-blue-700 rounded">
-                  <p className="text-blue-800 dark:text-blue-300 font-mono text-sm">
-                    Model: {selectedModel}
-                  </p>
-                </div>
-              </div>
-              <div className="flex gap-2 justify-center mt-6">
-                <button
-                  onClick={() => setSelectedModel(null)}
-                  className="px-4 py-2 bg-gray-500 text-white rounded hover:bg-gray-600 transition-colors"
-                >
-                  Change Model
-                </button>
-                <button
-                  onClick={() => setSelectedFolder(null)}
-                  className="px-4 py-2 bg-blue-500 text-white rounded hover:bg-blue-600 transition-colors"
-                >
-                  Change Folder
-                </button>
-              </div>
->>>>>>> 50fd035c
-            </div>
           </div>
         )}
 
