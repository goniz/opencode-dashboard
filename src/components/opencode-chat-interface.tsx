"use client";

import { useState, useEffect, useCallback } from "react";
import { AssistantRuntimeProvider } from "@assistant-ui/react";
import { useChatRuntime } from "@assistant-ui/react-ai-sdk";
import { Button } from "../../button";
import { Thread } from "../../thread";
import { useOpenCodeSession } from "@/hooks/useOpenCodeSession";
import { cn } from "@/lib/utils";
<<<<<<< HEAD
import { PlusIcon, PlayIcon, StopCircleIcon, FolderIcon, BrainIcon, ServerIcon } from "lucide-react";
import type { OpenCodeSession } from "@/hooks/useOpenCodeSession";
=======
import { PlusIcon, PlayIcon, StopCircleIcon, FolderIcon, BrainIcon, ServerIcon, AlertTriangleIcon } from "lucide-react";
import type { OpenCodeSession } from "@/lib/opencode-session";
>>>>>>> 14a6a3a6
import { messageConverter } from "@/lib/message-converter";
import type { Message as UseChatMessage } from "ai";
import type { OpenCodeMessage } from "@/lib/message-types";

interface OpenCodeChatInterfaceProps {
  className?: string;
}

export default function OpenCodeChatInterface({ className }: OpenCodeChatInterfaceProps) {
  const {
    sessions,
    currentSession,
    isLoading,
    error,
    switchToSession,
    stopSession,
    loadSessionMessages: hookLoadSessionMessages,
    clearError,
  } = useOpenCodeSession();

  const [selectedSessionId, setSelectedSessionId] = useState<string | null>(null);
  const [loadingMessages, setLoadingMessages] = useState(false);
  const [initialMessages, setInitialMessages] = useState<Array<UseChatMessage & { role: "user" | "assistant" | "system" }>>([]);

  // Function to load messages from OpenCode session
  const loadSessionMessages = useCallback(async (sessionId: string) => {
    if (!sessionId) return [];
    
    setLoadingMessages(true);
    try {
      const messages = await hookLoadSessionMessages(sessionId);
      if (messages && Array.isArray(messages)) {
        // Convert OpenCode messages to useChat format and filter valid roles
        const convertedMessages = messages
          .map((msg: unknown) => messageConverter.openCodeToUseChat(msg as OpenCodeMessage))
          .filter((msg: UseChatMessage): msg is UseChatMessage & { role: "user" | "assistant" | "system" } => 
            msg.role === "user" || msg.role === "assistant" || msg.role === "system"
          ) as Array<UseChatMessage & { role: "user" | "assistant" | "system" }>;
        return convertedMessages;
      }
      return [];
    } catch (error) {
      console.warn(`Error loading messages for session ${sessionId}:`, error);
      return [];
    } finally {
      setLoadingMessages(false);
    }
  }, [hookLoadSessionMessages]);

  // Update selected session when current session changes
  useEffect(() => {
    if (currentSession) {
      setSelectedSessionId(currentSession.id);
    }
  }, [currentSession]);

  // Load messages when session changes
  useEffect(() => {
    if (selectedSessionId && currentSession?.status === "running") {
      loadSessionMessages(selectedSessionId).then(messages => {
        setInitialMessages(messages);
      });
    } else {
      setInitialMessages([]);
    }
  }, [selectedSessionId, currentSession?.status, loadSessionMessages]);

  // Create chat runtime for the selected session
  const runtime = useChatRuntime({
    api: selectedSessionId ? `/api/opencode-chat?sessionId=${selectedSessionId}` : "/api/chat",
    initialMessages: initialMessages.length > 0 ? initialMessages : undefined,
  });

  const handleSessionSelect = async (session: OpenCodeSession) => {
    setSelectedSessionId(session.id);
    switchToSession(session.id);
    
    // Load messages for the selected session
    if (session.status === "running") {
      const messages = await loadSessionMessages(session.id);
      setInitialMessages(messages);
    }
  };

  const handleStopSession = async (sessionId: string) => {
    try {
      await stopSession(sessionId);
      if (selectedSessionId === sessionId) {
        setSelectedSessionId(null);
      }
    } catch (err) {
      console.error("Failed to stop session:", err);
    }
  };

  return (
    <div className={cn("flex h-full bg-background", className)}>
      {/* Session Sidebar */}
      <div className="w-80 border-r border-border bg-muted/30 flex flex-col">
        {/* Header */}
        <div className="p-4 border-b border-border">
          <div className="flex items-center justify-between mb-3">
            <h2 className="text-lg font-semibold text-foreground">OpenCode Sessions</h2>
            <Button
              size="sm"
              variant="outline"
              className="h-8 w-8 p-0"
              onClick={() => window.location.href = "/"}
              title="Create New Session"
            >
              <PlusIcon className="h-4 w-4" />
            </Button>
          </div>
          
          {error && (
            <div className="mb-3 p-3 bg-destructive/10 border border-destructive/20 rounded-lg">
              <div className="flex items-start gap-3">
                <AlertTriangleIcon className="h-5 w-5 text-destructive flex-shrink-0 mt-0.5" />
                <div className="flex-1">
                  <p className="font-semibold text-destructive">Error</p>
                  <p className="text-sm text-destructive/80 mt-1">{error.message}</p>
                  {error.recoverySuggestion && (
                    <p className="text-xs text-muted-foreground mt-2">{error.recoverySuggestion}</p>
                  )}
                  <Button
                    size="sm"
                    variant="ghost"
                    className="h-7 px-2 text-xs mt-2 hover:bg-destructive/20"
                    onClick={clearError}
                  >
                    Dismiss
                  </Button>
                </div>
              </div>
            </div>
          )}
        </div>

        {/* Session List */}
        <div className="flex-1 overflow-y-auto p-2">
          {isLoading && sessions.length === 0 ? (
            <div className="flex items-center justify-center py-8">
              <div className="animate-spin rounded-full h-6 w-6 border-b-2 border-primary"></div>
            </div>
          ) : sessions.length === 0 ? (
            <div className="text-center py-8 text-muted-foreground">
              <ServerIcon className="h-12 w-12 mx-auto mb-3 opacity-50" />
              <p className="text-sm">No active sessions</p>
              <p className="text-xs mt-1">Create a new session to get started</p>
            </div>
          ) : (
            <div className="space-y-2">
              {sessions.map((session) => (
                <SessionCard
                  key={session.id}
                  session={session}
                  isSelected={selectedSessionId === session.id}
                  onSelect={() => handleSessionSelect(session)}
                  onStop={() => handleStopSession(session.id)}
                />
              ))}
            </div>
          )}
        </div>
      </div>

      {/* Chat Area */}
      <div className="flex-1 flex flex-col">
        {selectedSessionId && currentSession ? (
          <AssistantRuntimeProvider runtime={runtime}>
            {/* Chat Header */}
            <div className="border-b border-border p-4 bg-background">
              <div className="flex items-center justify-between">
                <div>
                  <h3 className="font-medium text-foreground">
                    Chat with OpenCode
                  </h3>
                  <p className="text-sm text-muted-foreground">
                    Session: {currentSession.folder} • {currentSession.model}
                  </p>
                </div>
                <div className="flex items-center gap-2">
                  {loadingMessages && (
                    <div className="flex items-center gap-1 text-xs text-muted-foreground">
                      <div className="animate-spin rounded-full h-3 w-3 border border-current border-t-transparent"></div>
                      Loading messages...
                    </div>
                  )}
                  <div className={cn(
                    "flex items-center gap-1 px-2 py-1 rounded-full text-xs font-medium",
                    currentSession.status === "running" && "bg-green-100 text-green-700 dark:bg-green-900/20 dark:text-green-400",
                    currentSession.status === "starting" && "bg-yellow-100 text-yellow-700 dark:bg-yellow-900/20 dark:text-yellow-400",
                    currentSession.status === "stopped" && "bg-gray-100 text-gray-700 dark:bg-gray-900/20 dark:text-gray-400",
                    currentSession.status === "error" && "bg-red-100 text-red-700 dark:bg-red-900/20 dark:text-red-400"
                  )}>
                    <div className={cn(
                      "w-2 h-2 rounded-full",
                      currentSession.status === "running" && "bg-green-500 animate-pulse",
                      currentSession.status === "starting" && "bg-yellow-500 animate-pulse",
                      currentSession.status === "stopped" && "bg-gray-500",
                      currentSession.status === "error" && "bg-red-500"
                    )} />
                    {currentSession.status}
                  </div>
                </div>
              </div>
            </div>

            {/* Thread Component */}
            <div className="flex-1">
              {loadingMessages ? (
                <div className="flex items-center justify-center h-full">
                  <div className="text-center">
                    <div className="animate-spin rounded-full h-8 w-8 border-2 border-primary border-t-transparent mx-auto mb-3"></div>
                    <p className="text-sm text-muted-foreground">Loading message history...</p>
                  </div>
                </div>
              ) : (
                <Thread />
              )}
            </div>
          </AssistantRuntimeProvider>
        ) : (
          <div className="flex-1 flex items-center justify-center bg-muted/10">
            <div className="text-center">
              <ServerIcon className="h-16 w-16 mx-auto mb-4 text-muted-foreground/50" />
              <h3 className="text-lg font-medium text-foreground mb-2">
                No Session Selected
              </h3>
              <p className="text-muted-foreground mb-4 max-w-sm">
                Select an active OpenCode session from the sidebar to start chatting, or go back to create a new session.
              </p>
              <Button
                onClick={() => window.location.href = "/"}
                className="gap-2"
              >
                <PlusIcon className="h-4 w-4" />
                Go Back to Main
              </Button>
            </div>
          </div>
        )}
      </div>
    </div>
  );
}

interface SessionCardProps {
  session: OpenCodeSession;
  isSelected: boolean;
  onSelect: () => void;
  onStop: () => void;
}

function SessionCard({ session, isSelected, onSelect, onStop }: SessionCardProps) {
  const getStatusColor = (status: OpenCodeSession["status"]) => {
    switch (status) {
      case "running":
        return "text-green-600 dark:text-green-400";
      case "starting":
        return "text-yellow-600 dark:text-yellow-400";
      case "stopped":
        return "text-gray-600 dark:text-gray-400";
      case "error":
        return "text-red-600 dark:text-red-400";
      default:
        return "text-gray-600 dark:text-gray-400";
    }
  };

  const getStatusIcon = (status: OpenCodeSession["status"]) => {
    switch (status) {
      case "running":
        return <PlayIcon className="h-3 w-3" />;
      case "starting":
        return <div className="h-3 w-3 rounded-full border-2 border-current border-t-transparent animate-spin" />;
      case "stopped":
        return <StopCircleIcon className="h-3 w-3" />;
      case "error":
        return <StopCircleIcon className="h-3 w-3" />;
      default:
        return <StopCircleIcon className="h-3 w-3" />;
    }
  };

  return (
    <div
      className={cn(
        "p-3 rounded-lg border cursor-pointer transition-all hover:bg-muted/50",
        isSelected
          ? "border-primary bg-primary/5 shadow-sm"
          : "border-border bg-background hover:border-border/80"
      )}
      onClick={onSelect}
    >
      <div className="flex items-start justify-between mb-2">
        <div className="flex-1 min-w-0">
          <div className="flex items-center gap-2 mb-1">
            <FolderIcon className="h-4 w-4 text-muted-foreground flex-shrink-0" />
            <span className="text-sm font-medium text-foreground truncate">
              {session.folder.split("/").pop() || session.folder}
            </span>
          </div>
          <div className="flex items-center gap-2">
            <BrainIcon className="h-3 w-3 text-muted-foreground flex-shrink-0" />
            <span className="text-xs text-muted-foreground truncate">
              {session.model}
            </span>
          </div>
        </div>
        
        <div className="flex items-center gap-2 ml-2">
          <div className={cn("flex items-center gap-1 text-xs", getStatusColor(session.status))}>
            {getStatusIcon(session.status)}
            <span className="capitalize">{session.status}</span>
          </div>
        </div>
      </div>

      <div className="flex items-center justify-between">
        <div className="text-xs text-muted-foreground">
          Port: {session.port}
        </div>
        
        {session.status === "running" && (
          <Button
            size="sm"
            variant="ghost"
            className="h-6 px-2 text-xs hover:bg-destructive/10 hover:text-destructive"
            onClick={(e) => {
              e.stopPropagation();
              onStop();
            }}
          >
            Stop
          </Button>
        )}
      </div>
    </div>
  );
}<|MERGE_RESOLUTION|>--- conflicted
+++ resolved
@@ -7,13 +7,8 @@
 import { Thread } from "../../thread";
 import { useOpenCodeSession } from "@/hooks/useOpenCodeSession";
 import { cn } from "@/lib/utils";
-<<<<<<< HEAD
-import { PlusIcon, PlayIcon, StopCircleIcon, FolderIcon, BrainIcon, ServerIcon } from "lucide-react";
+import { PlusIcon, PlayIcon, StopCircleIcon, FolderIcon, BrainIcon, ServerIcon, AlertTriangleIcon } from "lucide-react";
 import type { OpenCodeSession } from "@/hooks/useOpenCodeSession";
-=======
-import { PlusIcon, PlayIcon, StopCircleIcon, FolderIcon, BrainIcon, ServerIcon, AlertTriangleIcon } from "lucide-react";
-import type { OpenCodeSession } from "@/lib/opencode-session";
->>>>>>> 14a6a3a6
 import { messageConverter } from "@/lib/message-converter";
 import type { Message as UseChatMessage } from "ai";
 import type { OpenCodeMessage } from "@/lib/message-types";
